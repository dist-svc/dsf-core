--- conflicted
+++ resolved
@@ -25,13 +25,10 @@
 slice-ext = "0.1.0"
 sodiumoxide = "0.2.0"
 async-trait = "0.1.19"
-<<<<<<< HEAD
 ed25519-dalek = "0.9.1"
 sha2 = "0.8.1"
-=======
 strum = "0.17.1"
 strum_macros = "0.17.1"
->>>>>>> 712f45bf
 
 [dependencies.diesel]
 version = "1.4.3"
